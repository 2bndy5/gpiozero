--- conflicted
+++ resolved
@@ -17,16 +17,11 @@
 
 def setup_function(function):
     # dirty, but it does the job
-<<<<<<< HEAD
-    if function.__name__ in ('test_robot', 'test_ryanteck_robot', 'test_camjam_kit_robot', 'test_phaseenable_robot', 'test_led_borg', 'test_snow_pi_initial_value_pwm'):
-        gpiozero.devices.pin_factory = MockPWMPin
-    else:
-        gpiozero.devices.pin_factory = MockPin
-=======
     Device.pin_factory.pin_class = MockPWMPin if function.__name__ in (
         'test_robot',
         'test_ryanteck_robot',
         'test_camjam_kit_robot',
+        'test_phaseenable_robot',
         'test_led_borg',
         'test_led_board_pwm_value',
         'test_led_board_pwm_bad_value',
@@ -39,7 +34,6 @@
         'test_statusboard_kwargs',
         'test_statuszero_kwargs',
         ) else MockPin
->>>>>>> 978f8175
 
 def teardown_function(function):
     Device.pin_factory.reset()
